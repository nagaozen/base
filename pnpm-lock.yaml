--- conflicted
+++ resolved
@@ -10,11 +10,7 @@
     devDependencies:
       '@commitlint/cli':
         specifier: ^19.5.0
-<<<<<<< HEAD
-        version: 19.7.1(@types/node@22.15.17)(typescript@5.6.3)
-=======
         version: 19.8.1(@types/node@22.15.17)(typescript@5.6.3)
->>>>>>> 64596e8a
       '@commitlint/config-conventional':
         specifier: ^19.5.0
         version: 19.8.1
@@ -2311,16 +2307,6 @@
 
   '@babel/helper-validator-identifier@7.27.1': {}
 
-<<<<<<< HEAD
-  '@commitlint/cli@19.7.1(@types/node@22.15.17)(typescript@5.6.3)':
-    dependencies:
-      '@commitlint/format': 19.5.0
-      '@commitlint/lint': 19.7.1
-      '@commitlint/load': 19.6.1(@types/node@22.15.17)(typescript@5.6.3)
-      '@commitlint/read': 19.5.0
-      '@commitlint/types': 19.5.0
-      tinyexec: 0.3.2
-=======
   '@commitlint/cli@19.8.1(@types/node@22.15.17)(typescript@5.6.3)':
     dependencies:
       '@commitlint/format': 19.8.1
@@ -2329,7 +2315,6 @@
       '@commitlint/read': 19.8.1
       '@commitlint/types': 19.8.1
       tinyexec: 1.0.1
->>>>>>> 64596e8a
       yargs: 17.7.2
     transitivePeerDependencies:
       - '@types/node'
@@ -2399,11 +2384,7 @@
       - typescript
     optional: true
 
-<<<<<<< HEAD
   '@commitlint/load@19.6.1(@types/node@22.15.17)(typescript@5.6.3)':
-=======
-  '@commitlint/load@19.8.1(@types/node@22.15.17)(typescript@5.6.3)':
->>>>>>> 64596e8a
     dependencies:
       '@commitlint/config-validator': 19.8.1
       '@commitlint/execute-rule': 19.8.1
